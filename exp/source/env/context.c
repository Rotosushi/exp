--- conflicted
+++ resolved
@@ -20,11 +20,8 @@
 #include <stdlib.h>
 
 #include "env/context.h"
-<<<<<<< HEAD
-=======
 #include "utility/io.h"
 #include "utility/unreachable.h"
->>>>>>> 010569ee
 
 Context context_create(CLIOptions *restrict options) {
   assert(options != NULL);
