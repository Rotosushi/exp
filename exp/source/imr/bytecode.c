--- conflicted
+++ resolved
@@ -23,10 +23,6 @@
 #include "utility/alloc.h"
 #include "utility/array_growth.h"
 #include "utility/io.h"
-<<<<<<< HEAD
-=======
-#include "utility/numeric_conversions.h"
->>>>>>> 010569ee
 
 Bytecode bytecode_create() {
   Bytecode bc;
@@ -61,182 +57,26 @@
   bytecode->length += 1;
 }
 
-<<<<<<< HEAD
-// B -- L[R] = B,    <return>
-// B -- L[R] = C[B], <return>
-// B -- L[R] = L[B], <return>
-void bytecode_emit_return(Bytecode *restrict bc, Operand B) {
-  assert(bc != NULL);
-  bytecode_emit_instruction(bc, instruction_B(OPC_RET, B));
-}
-
-void bytecode_emit_call(Bytecode *restrict bc,
-                        Operand A,
-                        Operand B,
-                        Operand C) {
-  assert(bc != NULL);
-  bytecode_emit_instruction(bc, instruction_ABC(OPC_CALL, A, B, C));
-}
-
-// AB -- L[A] = B
-// AB -- L[A] = C[B]
-// AB -- L[A] = L[B]
-void bytecode_emit_load(Bytecode *restrict bc, Operand A, Operand B) {
-  assert(bc != NULL);
-  bytecode_emit_instruction(bc, instruction_AB(OPC_LOAD, A, B));
-}
-
-// AB  -- L[A] = -(B)
-// AB  -- L[A] = -(C[B])
-// AB  -- L[A] = -(L[B])
-void bytecode_emit_neg(Bytecode *restrict bc, Operand A, Operand B) {
-  assert(bc != NULL);
-  bytecode_emit_instruction(bc, instruction_AB(OPC_NEG, A, B));
-}
-
-// ABC -- L[A] = L[B] + L[C]
-// ABC -- L[A] = L[B] + C[C]
-// ABC -- L[A] = L[B] + C
-// ABC -- L[A] = C[B] + L[C]
-// ABC -- L[A] = C[B] + C[C]
-// ABC -- L[A] = C[B] + C
-// ABC -- L[A] = B    + L[C]
-// ABC -- L[A] = B    + C[C]
-// ABC -- L[A] = B    + C
-void bytecode_emit_add(Bytecode *restrict bc, Operand A, Operand B, Operand C) {
-  assert(bc != NULL);
-  bytecode_emit_instruction(bc, instruction_ABC(OPC_ADD, A, B, C));
-}
-
-// ABC -- L[A] = L[B] - L[C]
-// ABC -- L[A] = L[B] - C[C]
-// ABC -- L[A] = L[B] - C
-// ABC -- L[A] = C[B] - L[C]
-// ABC -- L[A] = C[B] - C[C]
-// ABC -- L[A] = C[B] - C
-// ABC -- L[A] = B    - L[C]
-// ABC -- L[A] = B    - C[C]
-// ABC -- L[A] = B    - C
-void bytecode_emit_sub(Bytecode *restrict bc, Operand A, Operand B, Operand C) {
-  assert(bc != NULL);
-  bytecode_emit_instruction(bc, instruction_ABC(OPC_SUB, A, B, C));
-}
-
-// ABC -- L[A] = L[B] * L[C]
-// ABC -- L[A] = L[B] * C[C]
-// ABC -- L[A] = L[B] * C
-// ABC -- L[A] = C[B] * L[C]
-// ABC -- L[A] = C[B] * C[C]
-// ABC -- L[A] = C[B] * C
-// ABC -- L[A] = B    * L[C]
-// ABC -- L[A] = B    * C[C]
-// ABC -- L[A] = B    * C
-void bytecode_emit_mul(Bytecode *restrict bc, Operand A, Operand B, Operand C) {
-  assert(bc != NULL);
-  bytecode_emit_instruction(bc, instruction_ABC(OPC_MUL, A, B, C));
-}
-
-// ABC -- L[A] = L[B] / L[C]
-// ABC -- L[A] = L[B] / C[C]
-// ABC -- L[A] = L[B] / C
-// ABC -- L[A] = C[B] / L[C]
-// ABC -- L[A] = C[B] / C[C]
-// ABC -- L[A] = C[B] / C
-// ABC -- L[A] = B    / L[C]
-// ABC -- L[A] = B    / C[C]
-// ABC -- L[A] = B    / C
-void bytecode_emit_div(Bytecode *restrict bc, Operand A, Operand B, Operand C) {
-  assert(bc != NULL);
-  bytecode_emit_instruction(bc, instruction_ABC(OPC_DIV, A, B, C));
-}
-
-// ABC -- L[A] = L[B] % L[C]
-// ABC -- L[A] = L[B] % C[C]
-// ABC -- L[A] = L[B] % C
-// ABC -- L[A] = C[B] % L[C]
-// ABC -- L[A] = C[B] % C[C]
-// ABC -- L[A] = C[B] % C
-// ABC -- L[A] = B    % L[C]
-// ABC -- L[A] = B    % C[C]
-// ABC -- L[A] = B    % C
-void bytecode_emit_mod(Bytecode *restrict bc, Operand A, Operand B, Operand C) {
-  assert(bc != NULL);
-  bytecode_emit_instruction(bc, instruction_ABC(OPC_MOD, A, B, C));
-}
-
-static void print_local(u16 v, FILE *restrict file) {
-  file_write("SSA[", file);
-  file_write_u64(v, file);
-  file_write("]", file);
-}
-
-static void print_constant(u16 v, FILE *restrict file) {
-  file_write("Constant[", file);
-  file_write_u64(v, file);
-  file_write("]", file);
-}
-
-static void print_immediate(u16 v, FILE *restrict file) {
-  file_write_i64((i16)v, file);
-}
-
-static void print_global(u16 v, FILE *restrict file) {
-  file_write("GlobalSymbol[", file);
-  file_write_u64(v, file);
-  file_write("]", file);
-}
-
-static void
-print_operand(OperandFormat format, u16 value, FILE *restrict file) {
-  switch (format) {
-  case OPRFMT_SSA:       print_local(value, file); break;
-  case OPRFMT_CONSTANT:  print_constant(value, file); break;
-  case OPRFMT_IMMEDIATE: print_immediate(value, file); break;
-  case OPRFMT_LABEL:     print_global(value, file); break;
-
-  default: file_write("undefined", file);
-  }
-}
-
-=======
->>>>>>> 010569ee
 static void
 print_B(char const *restrict inst, Instruction I, FILE *restrict file) {
   file_write(inst, file);
   file_write(" ", file);
-<<<<<<< HEAD
-  print_operand(I.Bfmt, I.B, file);
-=======
   print_operand(I.B, file);
->>>>>>> 010569ee
 }
 
 static void
 print_AB(char const *restrict inst, Instruction I, FILE *restrict file) {
   file_write(inst, file);
   file_write(" ", file);
-<<<<<<< HEAD
-  print_operand(OPRFMT_SSA, I.A, file);
-  file_write(", ", file);
-  print_operand(I.Bfmt, I.B, file);
-=======
   print_ssa(I.A, file);
   file_write(", ", file);
   print_operand(I.B, file);
->>>>>>> 010569ee
 }
 
 static void
 print_ABC(char const *restrict inst, Instruction I, FILE *restrict file) {
   file_write(inst, file);
   file_write(" ", file);
-<<<<<<< HEAD
-  print_operand(OPRFMT_SSA, I.A, file);
-  file_write(", ", file);
-  print_operand(I.Bfmt, I.B, file);
-  file_write(", ", file);
-  print_operand(I.Cfmt, I.C, file);
-=======
   print_ssa(I.A, file);
   file_write(", ", file);
   print_operand(I.B, file);
@@ -252,7 +92,6 @@
 // "call SSA[<A>], GlobalSymbols[GlobalLabels[B]](Calls[C])"
 static void print_call(Instruction I, FILE *restrict file) {
   print_ABC("call", I, file);
->>>>>>> 010569ee
 }
 
 // "dot SSA[<A>], <B>, <C>"
