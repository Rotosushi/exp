--- conflicted
+++ resolved
@@ -16,17 +16,11 @@
  * You should have received a copy of the GNU General Public License
  * along with exp.  If not, see <http://www.gnu.org/licenses/>.
  */
-<<<<<<< HEAD
-#include "imr/value.h"
-=======
 #include <string.h>
 
-#include "env/context.h"
 #include "imr/value.h"
 #include "utility/alloc.h"
 #include "utility/array_growth.h"
-#include "utility/numeric_conversions.h"
->>>>>>> 9b4b5cde
 #include "utility/panic.h"
 
 Tuple tuple_create() {
@@ -180,19 +174,7 @@
     break;
   }
 
-  case VALUEKIND_I64: {
-    print_i64(v->integer_64, file);
-    break;
-  }
-
-<<<<<<< HEAD
   case VALUEKIND_I64: file_write_i64(v->integer, file); break;
-=======
-  case VALUEKIND_TUPLE: {
-    print_tuple(&v->tuple, file);
-    break;
-  }
->>>>>>> 9b4b5cde
 
   default: file_write("undefined", file); break;
   }
