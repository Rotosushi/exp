--- conflicted
+++ resolved
@@ -7,10 +7,6 @@
 _exp_sysexit:
   mov $60, %rax
   syscall
-<<<<<<< HEAD
-.size _exp_sysexit, .-_exp_sysexit
-=======
 .size _exp_sysexit, .-_exp_sysexit
 
 .section .note.GNU-stack,"",@progbits
->>>>>>> 010569ee
